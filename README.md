# Chinese-LlaMA2

<p align="center">
    <br>
    <img src="./assets/chinese-llama2-banner.png" width="600"/>
    <br>
</p>
<p align="center">
    <img alt="GitHub" src="https://img.shields.io/github/license/ymcui/Chinese-LLaMA-Alpaca.svg?color=blue&style=flat-square">
    <img alt="GitHub top language" src="https://img.shields.io/github/languages/top/ymcui/Chinese-LLaMA-Alpaca">
</p>

就在不久前，Meta最新开源了Llama 2模型，完全可商用，看来Meta势必要与OpenAI (ClosedAI) 硬刚到底。虽然Llama 2对原版的LlaMA模型做了升级，但是其仍然对中文没有太好的支持，需要在中文上做定制化。所以我们决定在次开展Llama 2的中文汉化工作：
- ⏳[Chinese-LlaMA2](https://huggingface.co/michaelwzhu/Chinese-LlaMA2-7B): 对Llama 2进行中文预训练；
  - 第一步：先在42G中文预料上进行训练；后续将会加大训练规模 
- ⏳[Chinese-LlaMA2-chat](https://huggingface.co/michaelwzhu/Chinese-LlaMA2-7B-chat): 对[Chinese-LlaMA2](https://huggingface.co/michaelwzhu/Chinese-LlaMA2-7B)进行指令微调和多轮对话微调，以适应各种应用场景和多轮对话交互。

同时我们也考虑更为快速的中文适配方案：
- ⏳Chinese-LlaMA2-sft-v0: 采用现有的开源中文指令微调或者是对话数据，对LlaMA-2进行直接微调 (将于近期开源)

注意，为了遵循相应的许可，我们将不会发布完整的模型权重，只发布LoRA权重，其与Meta的LlaMA2权重合并即可形成Chinese-LlaMA2模型。

同时，我们将会围绕Chinese-LlaMA2打造各种垂直领域模型：
- ⏳[Chinese-LlaMA2-chatmed](https://huggingface.co/michaelwzhu/Chinese-LlaMA2-7B-chatmed): Chinese-LlaMA2医学领域大模型，支持多轮在线问诊；
- ⏳[Chinese-LlaMA2-tcm](https://huggingface.co/michaelwzhu/Chinese-LlaMA2-7B-tcm): Chinese-LlaMA2中医药大模型，专注于中医药细分领域，赋能中医药传承


## 更新

2023/07/20 采用开源中文指令数据对LlaMA-2-7B进行微调(不扩充词表/扩充词表); 采用vllm对模型进行serving

2023/07/19 启动LlaMA-2中文大模型；


<<<<<<< HEAD
## 操作步骤
=======

## 快速上手
>>>>>>> d9f8e422

### 获得llama-2权重

现在LlaMA-2权重需要在Meta指定的官方网站申请，具体说明见[LlaMA-的hf页面](https://huggingface.co/meta-llama/Llama-2-70b-hf)。当你没有通过申请时，在这个网页上看到的是一个申请表，你需要根据他的说明进行申请，申请通过后就可以看到权重文件了。

下载模型权重，运行：
```bash
src/further_ft/download_checkpoints.py
```

### 指令微调

对LlaMA-2进行指令微调(不扩充词表/扩充词表)，也就是现在常见的SFT，见[SFT-README.md](./src/sft/SFT-README.md);


### 扩充词表和扩展embedding层

我们现在采用的方案是：使用[Chinese-LLaMA](https://github.com/ymcui/Chinese-LLaMA-Alpaca)的词表，该词表是对llama原始词表的扩充，将词汇量从32000扩展到49953大小。同时LlaMA-2模型会进行embedding层的resize，即采用随机初始化的参数扩展embedding层和lm_head层。

在一些我们关注的垂直领域，我们后续也会自己训一个sentencepiece模型来更新llama-2的词表。

### 继续预训练

由于扩展词表后，LlaMA-2的embedding层和lm_head层会有随机初始化的参数，所以我们需要采用大规模的预训练学习中文语料的知识。继续预训练运行以下命令(数据，模型的路径，卡数等需要自行配置)：

```bash
CUDA_VISIBLE_DEVICES="2,3" ./src/further_ft/run_train.sh

```



## 评测交流与技术交流

PromptCBLUE与大模型技术交流微信交流群二维码（截止至7月23日有效）：
<p align="left">
    <br>
    <img src="./assets/wechat_qrcode.jpg" width="300"/>
    <br>
</p>


## 团队介绍

本项目由华东师范大学计算机科学与技术学院智能知识管理与服务团队完成，团队指导老师为王晓玲教授。<|MERGE_RESOLUTION|>--- conflicted
+++ resolved
@@ -32,12 +32,8 @@
 2023/07/19 启动LlaMA-2中文大模型；
 
 
-<<<<<<< HEAD
-## 操作步骤
-=======
 
 ## 快速上手
->>>>>>> d9f8e422
 
 ### 获得llama-2权重
 
